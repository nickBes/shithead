mod lobby_player;
mod ordered_lobby_players;
mod turn;

<<<<<<< HEAD
use crate::{
    cards::{CardsDeck, Rank, CARDS_BY_ID},
    game_server::{GameServerError, GAME_SERVER_STATE},
    messages::ClickedCardLocation,
};
=======
use crate::{cards::CardsDeck, game_server::GAME_SERVER_STATE};
>>>>>>> 9ba782c5
use std::time::Duration;

use serde::{Deserialize, Serialize};
use tokio::sync::broadcast;
use typescript_type_def::TypeDef;

use crate::{
    cards::CardId,
    game_server::{ClientId, BROADCAST_CHANNEL_CAPACITY},
    messages::ServerMessage,
};

use self::{lobby_player::LobbyPlayer, ordered_lobby_players::OrderedLobbyPlayers, turn::Turn};

pub const MAX_PLAYERS_IN_LOBBY: usize = 6;

pub const INITIAL_CARDS_IN_HAND_AMOUNT: usize = 3;
pub const INITIAL_THREE_CARDS_UP_AMOUNT: usize = 3;
pub const INITIAL_THREE_CARDS_DOWN_AMOUNT: usize = 3;

pub const TURN_DURATION: Duration = Duration::from_secs(3);

#[derive(Debug, Serialize, Deserialize, Clone, Copy, PartialEq, Eq, Hash, TypeDef)]
pub struct LobbyId(usize);
impl LobbyId {
    /// Creates a LobbyId from a raw id. Only call this on valid lobby ids created by getting the
    /// next lobby id from the server's state.
    pub fn from_raw(raw: usize) -> Self {
        Self(raw)
    }
}

/// A state of a lobby.
#[derive(Debug, Serialize, PartialEq, Eq, Clone, Copy, Hash)]
pub enum LobbyState {
    Waiting,
    GameStarted,
}

/// A game lobby
#[derive(Debug)]
pub struct Lobby {
    id: LobbyId,
    name: String,
    state: LobbyState,
    deck: CardsDeck,
    trash: CardsDeck,
    player_list: OrderedLobbyPlayers,
    owner_id: ClientId,
    current_turn: Option<Turn>,
    pub broadcast_messages_sender: broadcast::Sender<ServerMessage>,
}

impl Lobby {
    /// Creates a new lobby with the given name and owner.
    pub fn new(id: LobbyId, name: String, owner_id: ClientId) -> Self {
        let mut players = OrderedLobbyPlayers::new();
        players.insert(owner_id, LobbyPlayer::without_any_cards());

        let (broadcast_messages_sender, _) = broadcast::channel(BROADCAST_CHANNEL_CAPACITY);
        Self {
            state: LobbyState::Waiting,
            deck: CardsDeck::shuffled(),
            trash: CardsDeck::empty(),
            current_turn: None,
            owner_id,
            id,
            name,
            player_list: players,
            broadcast_messages_sender,
        }
    }

    /// The amount of players in the lobby.
    pub fn players_amount(&self) -> usize {
        self.player_list.len()
    }

    /// Is the lobby empty?
    pub fn is_empty(&self) -> bool {
        self.player_list.is_empty()
    }

    /// The current state of the lobby.
    pub fn state(&self) -> LobbyState {
        self.state
    }

    /// The name of the lobby.
    pub fn name(&self) -> &str {
        &self.name
    }

    /// The id of the owner.
    pub fn owner_id(&self) -> ClientId {
        self.owner_id
    }

    /// The ids of the players in the lobby.
    pub fn player_ids<'a>(&'a self) -> impl Iterator<Item = ClientId> + 'a {
        self.player_list.player_ids()
    }

    /// Adds a player to the lobby without performing any checks.
    /// The checks are done in `GameServerState::join_lobby`.
    ///
    /// The player starts with no cards at all, since assuming checks have been done, the lobby
    /// should be in the `LobbyState::Waiting` state, in which no players have cards.
    pub fn add_player(&mut self, player_id: ClientId) {
        self.player_list
            .insert(player_id, LobbyPlayer::without_any_cards());
    }

    /// Removes the player with the given id from the lobby, and moves make another player the
    /// owner.
    pub fn remove_player(&mut self, player_id: ClientId) -> RemovePlayerFromLobbyResult {
        if self.player_list.remove(player_id).is_none() {
            return RemovePlayerFromLobbyResult::PlayerWasntInLobby;
        }

        // if the removed player was the owner
        if player_id == self.owner_id {
            match self.player_list.player_ids().next() {
                None => {
                    // if there are no players left
                    RemovePlayerFromLobbyResult::LobbyNowEmpty
                }
                Some(new_owner_id) => {
                    self.owner_id = new_owner_id;
                    RemovePlayerFromLobbyResult::NewOwner(new_owner_id)
                }
            }
        } else {
            if self.player_list.is_empty() {
                // the lobby is empty
                RemovePlayerFromLobbyResult::LobbyNowEmpty
            } else {
                // the lobby is not empty and the owner hasn't changed
                RemovePlayerFromLobbyResult::Ok
            }
        }
    }

    /// Starts the game in this lobby without performing any checks.
    /// The checks are done in `GameServerState::start_game`.
    ///
    /// This function gives all players the initial amount of cards.
    pub fn start_game(&mut self) {
        self.state = LobbyState::GameStarted;

        for player in self.player_list.players() {
            player.cards_in_hand = self
                .deck
                .take_cards_from_top(INITIAL_CARDS_IN_HAND_AMOUNT)
                .expect("not enough cards to initialize game")
                .collect();
            player.three_up_cards = self
                .deck
                .take_cards_from_top(INITIAL_THREE_CARDS_UP_AMOUNT)
                .expect("not enough cards to initialize game")
                .collect();
            player.three_up_cards = self
                .deck
                .take_cards_from_top(INITIAL_THREE_CARDS_DOWN_AMOUNT)
                .expect("not enough cards to initialize game")
                .collect();
        }

        // start the first turn
        let first_turn_player_id = self.player_list.first_turn_player();
        self.set_current_turn_and_update_players(first_turn_player_id);
    }

    /// Returns the lobby player with the given id.
    pub fn get_player(&self, player_id: ClientId) -> Option<&LobbyPlayer> {
        self.player_list.get_player(player_id)
    }

    /// Finds the id of the player who will play in the next turn.
    fn next_turn_player_id(&self) -> ClientId {
        let current_turn = self
            .current_turn
            .as_ref()
            .expect("requesting the next turn while there is no current turn");
        self.player_list
            .find_next_turn_player_after(current_turn.player_id())
    }

    /// The player has finished playing his turn, move on the next turn.
    // this is currently unused but will be used once the `ClickedCard` message is implemented.
    pub async fn turn_finished(&mut self) {
        let new_turn_player_id = self.next_turn_player_id();

        // if there is still a timer running for the current turn, cancel it.
        if let Some(current_turn) = std::mem::take(&mut self.current_turn) {
            current_turn.stop_next_turn_timer().await
        }

        self.set_current_turn_and_update_players(new_turn_player_id);
    }

    /// Switches to the next turn.
    pub fn turn_timeout(&mut self) {
        let new_turn_player_id = self.next_turn_player_id();

        let current_turn = std::mem::take(&mut self.current_turn)
            .expect("turn timeout called but there is no current turn");

        // give the player all the cards in the trash
        self.player_list
            .give_cards_to_player(current_turn.player_id(), self.trash.take_all());

        // let all the players in the lobby know that the player who timed out got all cards from
        // the trash.
        let _ = self
            .broadcast_messages_sender
            .send(ServerMessage::GiveTrash(current_turn.player_id()));

        self.set_current_turn_and_update_players(new_turn_player_id);
    }

    /// Sets the current turn to the player with the given id and updates the players about the new
    /// turn.
    fn set_current_turn_and_update_players(&mut self, new_turn_player_id: ClientId) {
        self.current_turn = Some(Turn::new(self.id, new_turn_player_id));

        // update all the players about this turn.
        let _ = self
            .broadcast_messages_sender
            .send(ServerMessage::Turn(new_turn_player_id));
<<<<<<< HEAD
    }

    /// The value of the trash's top card.
    /// This is used to check if a card can be placed on the trash.
    /// If the trash's top card is a three, it returns value of the card below it.
    /// Otherwise just returns the value of the trash's top card.
    /// If the trash is empty, returns a rank of 2, to indicate that any card can be placed in the
    /// trash.
    fn trash_top_card_rank(&self) -> Rank {
        let trash_cards_bottom_to_top = self.trash.cards_bottom_to_top();
        let cards_top_to_bottom = trash_cards_bottom_to_top.iter().rev();
        for &card_id in cards_top_to_bottom {
            let card = CARDS_BY_ID.get_card(card_id);
            if card.rank != Rank::Three {
                return card.rank;
            }
        }

        // if the deck is empty or only has 3's in it, the value of it is a 2, which
        // indicates that any card can be placed in it.
        Rank::Two
    }

    /// Handles a card click from one of the clients.
    pub async fn click_card(
        &mut self,
        client_id: ClientId,
        clicked_card_location: ClickedCardLocation,
    ) -> Result<(), GameServerError> {
        let current_turn_player_id = self
            .current_turn
            .as_ref()
            .ok_or(GameServerError::GameHasntStartedYet)?
            .player_id();

        if current_turn_player_id != client_id {
            return Err(GameServerError::NotYourTurn);
        }

        let player = self
            .player_list
            .get_player(client_id)
            .ok_or(GameServerError::NotInALobby)?;

        match clicked_card_location {
            ClickedCardLocation::Trash => {
                // if the player can place any of his cards in the trash, then he is not allowed to
                // take the trash
                if player.what_cards_can_be_placed_on(self.trash_top_card_rank()).next().is_some(){
                    return Err(GameServerError::CantTakeTrashBecauseSomeCardsCanBePlayed)
                }

                // the player has finished his turn
                self.turn_finished().await;

                // give the player all the cards in the trash
                self.player_list
                    .give_cards_to_player(current_turn_player_id, self.trash.take_all());

                // let all the players in the lobby know that the player who timed out got all cards from
                // the trash.
                let _ = self
                    .broadcast_messages_sender
                    .send(ServerMessage::GiveTrash(current_turn_player_id));

                Ok(())
            }
            ClickedCardLocation::MyCards { card_index } => {
                todo!()
            }
        }
=======
>>>>>>> 9ba782c5
    }
}

/// The result of removing a player from a lobby.
pub enum RemovePlayerFromLobbyResult {
    Ok,
    NewOwner(ClientId),
    LobbyNowEmpty,
    PlayerWasntInLobby,
}<|MERGE_RESOLUTION|>--- conflicted
+++ resolved
@@ -2,15 +2,12 @@
 mod ordered_lobby_players;
 mod turn;
 
-<<<<<<< HEAD
 use crate::{
     cards::{CardsDeck, Rank, CARDS_BY_ID},
     game_server::{GameServerError, GAME_SERVER_STATE},
     messages::ClickedCardLocation,
 };
-=======
-use crate::{cards::CardsDeck, game_server::GAME_SERVER_STATE};
->>>>>>> 9ba782c5
+
 use std::time::Duration;
 
 use serde::{Deserialize, Serialize};
@@ -241,7 +238,6 @@
         let _ = self
             .broadcast_messages_sender
             .send(ServerMessage::Turn(new_turn_player_id));
-<<<<<<< HEAD
     }
 
     /// The value of the trash's top card.
@@ -313,8 +309,6 @@
                 todo!()
             }
         }
-=======
->>>>>>> 9ba782c5
     }
 }
 
