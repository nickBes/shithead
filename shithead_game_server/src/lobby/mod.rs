--- conflicted
+++ resolved
@@ -430,7 +430,6 @@
         }
     }
 
-<<<<<<< HEAD
     /// Returns the cards in hand of the given player.
     pub fn get_cards_in_hand(
         &self,
@@ -438,7 +437,8 @@
     ) -> Result<Vec<CardId>, GameServerError> {
         let player = self.get_player(player_id).ok_or(GameServerError::NotInALobby)?;
         Ok(player.cards_in_hand.clone())
-=======
+    }
+
     /// Stops the game, if the lobby is in game
     pub async fn stop_game(&mut self){
         match std::mem::replace(&mut self.state, LobbyState::Waiting){
@@ -450,7 +450,6 @@
                 current_turn.stop_next_turn_timer().await;
             },
         }
->>>>>>> 64dc44f6
     }
 }
 
