use crate::{game_server::GAME_SERVER_STATE, messages::HandshakeClientInfo};
use std::net::SocketAddr;

use anyhow::Context;
use futures::{SinkExt, StreamExt};
use thiserror::Error;
use tokio::{
    net::TcpStream,
    sync::{broadcast, mpsc},
};
use tokio_tungstenite::{tungstenite::Message, WebSocketStream};

use crate::{
    game_server::{ClientId, GameServerError},
    lobby::LobbyId,
    messages::{ClientMessage, ServerMessage},
};

#[derive(Debug, Error)]
#[error("the client sent an unknown message type: {0:?}")]
struct ClientSentUnknwonMsgType(Message);

/// A client handler, responsible for communicating with the client.
pub struct ClientHandler {
    websocket: WebSocketStream<TcpStream>,
    broadcast_messages_sender: broadcast::Sender<ServerMessage>,
    broadcast_messages_receiver: broadcast::Receiver<ServerMessage>,
    specific_messages_receiver: mpsc::UnboundedReceiver<ServerMessage>,
    client_id: ClientId,
    lobby_id: Option<LobbyId>,
}
impl ClientHandler {
    /// Handles a client by receiving messages from him and processing them, and by sending him
    /// broadcast messages.
    pub async fn handle_and_cleanup(&mut self, initial_username: String) -> anyhow::Result<()> {
        let result = self.try_handle(initial_username).await;
        self.cleanup()
            .await
            .context("failed to cleanup after handling client")?;
        result
    }

    /// Handles the client and returns any errors that occured. Should not be called directly
    /// because it doesn't call `ClientHandler::cleanup`. `ClientHandler::handle_and_cleanup`
    /// should be used instead.
    async fn try_handle(&mut self, initial_username: String) -> anyhow::Result<()> {
        self.perform_handshake(initial_username)
            .await
            .context("failed to perform handshake with client")?;

        loop {
            tokio::select! {
                websocket_recv_result = self.websocket.next() =>{
                    // received a websocket message

                    // make sure we received an actual message and not None, which means the
                    // connection was closed.
                    let recv_result = match websocket_recv_result{
                        Some(recv_result) => {
                            recv_result
                        },
                        None => {
                            // connection closed, stop handling client
                            break
                        }
                    };

                    // check for errors, if no errors occured, proceed
                    let websocket_msg = recv_result.context("failed to receive message from client")?;

                    match websocket_msg {
                        Message::Text(text) => {
                            // parse the message
                            let msg: ClientMessage = serde_json::from_str(&text).context("failed to parse message")?;
                            self.handle_message(msg).await.context("failed to handle message from client")?;
                        }
                        Message::Ping(ping_data)=>{
                            // received a ping message, send a pong message
                            self.websocket.send(Message::Pong(ping_data)).await.context("failed to send pong message")?;
                        }
                        Message::Close(_) => {
                            break;
                        }
                        _ => return Err(ClientSentUnknwonMsgType(websocket_msg).into()),
                    }
                },
                broadcast_msg_recv_result = self.broadcast_messages_receiver.recv() => {
                    // received a broadcast message
                    let broadcast_msg = broadcast_msg_recv_result.expect("the broadcast messages channel was closed");
                    self.send_message(&broadcast_msg).await?;
                },
                specific_msg_recv_result = self.specific_messages_receiver.recv() => {
                    // received a message to be sent specifically to this client
                    let specific_msg = specific_msg_recv_result.expect("the client specific messages channel was closed while the client was still running");
                    self.send_message(&specific_msg).await?;
                }
            }
        }
        Ok(())
    }

    /// Performs a handshake with this client, and synchronizes data with him.
    /// It sends the client its id, and a list of lobbies.
    async fn perform_handshake(&mut self, initial_username: String) -> anyhow::Result<()> {
        // send the client its id
        self.send_message(&ServerMessage::Handshake(HandshakeClientInfo {
            id: self.client_id,
            username: initial_username,
        }))
        .await?;

        Ok(())
    }

    /// Handles a message received from the client
    async fn handle_message(&mut self, msg: ClientMessage) -> anyhow::Result<()> {
        match msg {
            ClientMessage::SetUsername(new_username) => {
                GAME_SERVER_STATE.set_username(self.client_id, new_username);
            }
            ClientMessage::JoinLobby(lobby_id) => {
                match self.lobby_id {
                    // if the client is already in a lobby
                    Some(_) => {
                        // let the client know about the error that occured
                        self.send_message(&ServerMessage::Error(
                            GameServerError::AlreadyInALobby.to_string(),
                        ))
                        .await?;
                    }
                    None => {
                        match GAME_SERVER_STATE.join_lobby(self.client_id, lobby_id) {
                            Ok(broadcast_messages_sender) => {
                                self.on_joined_lobby(lobby_id, broadcast_messages_sender)
                                    .await?;
                            }
                            Err(err) => {
                                // let the client know about the error that occured
                                self.send_message(&ServerMessage::Error(err.to_string()))
                                    .await?;
                            }
                        }
                    }
                }
            }
            ClientMessage::CreateLobby { lobby_name } => {
                match self.lobby_id {
                    Some(_) => {
                        // if the client is already in a lobby, he can't create a new one
                        self.send_message(&ServerMessage::Error(
                            GameServerError::AlreadyInALobby.to_string(),
                        ))
                        .await?
                    }
                    None => {
                        // if the client is not in a lobby, he can create one
                        let (new_lobby_id, broadcast_messages_sender) =
                            GAME_SERVER_STATE.create_lobby(lobby_name, self.client_id);
                        self.on_joined_lobby(new_lobby_id, broadcast_messages_sender)
                            .await?;
                    }
                }
            }
            ClientMessage::GetLobbies => {
                self.send_message(&ServerMessage::Lobbies(
                    GAME_SERVER_STATE.exposed_lobby_list(),
                ))
                .await?;
            }
            ClientMessage::StartGame => {
                match self.lobby_id {
                    Some(lobby_id) => {
                        // if the client is in a lobby, try to start the game
                        match GAME_SERVER_STATE.start_game(self.client_id, lobby_id) {
                            Ok(()) => {
                                // the game has started, let all the clients know
                                self.send_broadcast_message(ServerMessage::StartGame).await;
                            }
                            Err(err) => {
                                // failed to start the game, let the client know what happened
                                self.send_message(&ServerMessage::Error(err.to_string()))
                                    .await?;
                            }
                        }
                    }
                    None => {
                        // if the client is not in a lobby, he is definitely not the owner, so let
                        // him know
                        self.send_message(&ServerMessage::Error(
                            GameServerError::NotOwner.to_string(),
                        ))
                        .await?;
                    }
                }
            }
            ClientMessage::LeaveLobby => {
                match self.lobby_id {
                    Some(lobby_id) => {
                        match GAME_SERVER_STATE.remove_player_from_lobby(self.client_id, lobby_id) {
                            Ok(()) => self.on_leave_lobby().await,
                            Err(err) => {
                                self.send_message(&ServerMessage::Error(err.to_string()))
                                    .await?
                            }
                        }
                    }
                    None => {
                        // the player is not in a lobby
                        self.send_message(&ServerMessage::Error(
                            GameServerError::NotInALobby.to_string(),
                        ))
                        .await?;
                    }
                }
            }
            ClientMessage::ClickCard(clicked_card_location) => {
                match self.lobby_id {
                    Some(lobby_id) => {
                        // if the client is in a lobby, try to click the desired card
                        if let Err(err) = GAME_SERVER_STATE
                            .click_card(self.client_id, lobby_id, clicked_card_location)
                            .await
                        {
                            self.send_message(&ServerMessage::Error(err.to_string()))
                                .await?;
                        }
                    }
                    None => {
                        // the player is not in a lobby
                        self.send_message(&ServerMessage::Error(
                            GameServerError::NotInALobby.to_string(),
                        ))
                        .await?;
                    }
                }
            }
        }
        Ok(())
    }

    /// Updates the handler when the client joins a new lobby.
    async fn on_joined_lobby(
        &mut self,
        new_lobby_id: LobbyId,
        lobby_broadcast_messages_sender: broadcast::Sender<ServerMessage>,
    ) -> anyhow::Result<()> {
        self.lobby_id = Some(new_lobby_id);
        self.broadcast_messages_receiver = lobby_broadcast_messages_sender.subscribe();
        self.broadcast_messages_sender = lobby_broadcast_messages_sender;

        // let the client know that he's now in the lobby
        self.send_message(&ServerMessage::JoinLobby(new_lobby_id))
            .await?;

        Ok(())
    }

    /// Updates the handler when the client leaves his lobby.
    async fn on_leave_lobby(&mut self) {
        self.lobby_id = None;
        self.broadcast_messages_sender = GAME_SERVER_STATE.broadcast_messages_sender.clone();
        self.broadcast_messages_receiver = GAME_SERVER_STATE.broadcast_messages_sender.subscribe();
    }

    /// Sends a message to the client
    async fn send_message(&mut self, msg: &ServerMessage) -> anyhow::Result<()> {
        // serialize the message
        let serialized =
            serde_json::to_string(&msg).context("failed to serialize message to client")?;

        // send the message
        self.websocket
            .send(Message::Text(serialized))
            .await
            .context("failed to send websocket message to client")?;

        Ok(())
    }

    /// Sends a broadcast message to all clients, including the one handled by this handler.
    async fn send_broadcast_message(&mut self, msg: ServerMessage) {
        // we don't care if this fails becuase all it means is that there are no listeners, which
        // just means there aren't any clients, which is not really a problem.
        let _ = self.broadcast_messages_sender.send(msg);
    }

    /// Cleans up after the client once we're done handling him.
    async fn cleanup(&mut self) -> anyhow::Result<()> {
        // first remove the client from the lobby.
        //
        // it is important that we do this before removing the client from the list of connected
        // client because if otherwise, during the time between removing it from from the list of
        // connected clients and removing it from the lobby, there will be a lobby with a client
        // that doesn't seem to exist, which doesn't make sense.
        if let Some(lobby_id) = self.lobby_id {
            GAME_SERVER_STATE
                .remove_player_from_lobby(self.client_id, lobby_id)
                .context("failed to remove player from lobby")?;
        }

        // then remove the client from the list of connected clients.
        GAME_SERVER_STATE.remove_client(self.client_id);
        Ok(())
    }
}

/// Handles a new client that had just connected to the game server's tcp listener.
pub async fn handle_client(stream: TcpStream, addr: SocketAddr) -> anyhow::Result<()> {
    let websocket = tokio_tungstenite::accept_async(stream)
        .await
        .context("failed to accept websocket client {}")?;

    let id = GAME_SERVER_STATE.next_client_id();

    let initial_username = format!("user{}", id);

    // add the client to the list of connected clients.
    let specific_messages_receiver = GAME_SERVER_STATE.add_client(id, initial_username.clone());

    let mut game_client = ClientHandler {
        websocket,
        client_id: id,
        broadcast_messages_receiver: GAME_SERVER_STATE.broadcast_messages_sender.subscribe(),
        broadcast_messages_sender: GAME_SERVER_STATE.broadcast_messages_sender.clone(),
        specific_messages_receiver,
        lobby_id: None,
    };

<<<<<<< HEAD
    game_client.handle_and_cleanup().await
=======
    game_client.handle_and_cleanup(initial_username).await
}

#[derive(Debug, Error)]
pub enum CreateLobbyError {
    #[error("you are already in a lobby")]
    AlreadyInALobby,
}

#[derive(Debug, Error)]
pub enum LeaveLobbyError {
    #[error("not in a lobby")]
    NotInALobby,
>>>>>>> 9ba782c5
}<|MERGE_RESOLUTION|>--- conflicted
+++ resolved
@@ -326,21 +326,5 @@
         lobby_id: None,
     };
 
-<<<<<<< HEAD
-    game_client.handle_and_cleanup().await
-=======
     game_client.handle_and_cleanup(initial_username).await
-}
-
-#[derive(Debug, Error)]
-pub enum CreateLobbyError {
-    #[error("you are already in a lobby")]
-    AlreadyInALobby,
-}
-
-#[derive(Debug, Error)]
-pub enum LeaveLobbyError {
-    #[error("not in a lobby")]
-    NotInALobby,
->>>>>>> 9ba782c5
 }