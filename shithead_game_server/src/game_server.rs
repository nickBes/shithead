--- conflicted
+++ resolved
@@ -178,19 +178,9 @@
         &self,
         player_id: ClientId,
         lobby_id: LobbyId,
-<<<<<<< HEAD
     ) -> Result<(), GameServerError> {
         let mut lobby = self.get_lobby_mut(lobby_id)?;
-=======
-    ) -> Result<(), RemovePlayerFromLobbyError> {
-        let mut lobby = match self.lobbies.get_mut(&lobby_id) {
-            Some(lobby) => lobby,
-            None => {
-                // there is no such a lobby
-                return Err(RemovePlayerFromLobbyError::NoSuchLobby);
-            }
-        };
->>>>>>> 9ba782c5
+
 
         match lobby.remove_player(player_id) {
             RemovePlayerFromLobbyResult::Ok => {
@@ -416,17 +406,8 @@
     #[error("you are not the owner of this lobby")]
     NotOwner,
 
-<<<<<<< HEAD
     #[error("not enough players")]
     NotEnoughPlayers,
-=======
-    #[error("the game in this lobby has already started")]
-    GameAlreadyStarted,
-
-    #[error("not enough players")]
-    NotEnoughPlayers,
-}
->>>>>>> 9ba782c5
 
     #[error("it's not your turn")]
     NotYourTurn,
