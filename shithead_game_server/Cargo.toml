[package]
name = "shithead_game_server"
version = "0.1.0"
edition = "2021"

# See more keys and their definitions at https://doc.rust-lang.org/cargo/reference/manifest.html

[dependencies]
tokio-tungstenite = "0.16.1"
tokio = { version = "1.15.0", features = ["full"] }
anyhow = "1.0.52"
log = "0.4.14"
simple_logger = "1.16.0"
futures = "0.3.19"
serde = { version = "1.0.133", features = ["derive"] }
serde_json = "1.0.75"
thiserror = "1.0.30"
dashmap = { version = "5.0.0", features = ["serde"] }
lazy_static = "1.4.0"
<<<<<<< HEAD
strum = "0.23.0"
strum_macros = "0.23.1"
=======
ts-rs = "6.1.0"
>>>>>>> c8ec8dab
<|MERGE_RESOLUTION|>--- conflicted
+++ resolved
@@ -17,9 +17,6 @@
 thiserror = "1.0.30"
 dashmap = { version = "5.0.0", features = ["serde"] }
 lazy_static = "1.4.0"
-<<<<<<< HEAD
 strum = "0.23.0"
 strum_macros = "0.23.1"
-=======
-ts-rs = "6.1.0"
->>>>>>> c8ec8dab
+ts-rs = "6.1.0"