<script setup lang="ts">
import { notificationSettings, states } from "@/game/states"
import { isMatching, P } from "ts-pattern"
import { onMounted, onUnmounted, ref } from "vue"
import { useRouter } from "vue-router"
import { useNotification } from "naive-ui"

const router = useRouter()
let lobbyName = ref<string>()
const notification = useNotification()

function createLobby(event : SubmitEvent) {
    event?.preventDefault()
    if (lobbyName.value != undefined) {
        states.gameSocket?.send({
            createLobby: {
                lobbyName: lobbyName.value
            }
        })
    }
}

onMounted(() => {
    states.gameSocket?.messageHandlers.set("createdLobby", (message) => {
        if (isMatching({joinLobby: P.any}, message)) {
                let lobbyId = message.joinLobby.lobby_id
                states.lobby = lobbyId
                message.joinLobby.players.forEach(player => states.players.value.set(player.id, player.username))
                states.isOwner.value = true
<<<<<<< HEAD
                router.push(`/lobby/${message.joinLobby}`)
                notification.success({title: "Successfully created a lobby", ...notificationSettings})
=======
                router.push(`/lobby/${lobbyId}`)
>>>>>>> 08abefae
        }
    })
})

onUnmounted(() => {
    states.gameSocket?.messageHandlers.delete("createdLobby")
})

</script>
<template>
    <p>This is lobby creator</p>
    <form @submit="(event) => createLobby(event as SubmitEvent)">
        <input v-model.lazy.trim="lobbyName" autocomplete="off" name="lobbyName" type="text"/>
        <button type="submit">Create New Lobby</button>
    </form>
</template><|MERGE_RESOLUTION|>--- conflicted
+++ resolved
@@ -27,12 +27,9 @@
                 states.lobby = lobbyId
                 message.joinLobby.players.forEach(player => states.players.value.set(player.id, player.username))
                 states.isOwner.value = true
-<<<<<<< HEAD
-                router.push(`/lobby/${message.joinLobby}`)
+
                 notification.success({title: "Successfully created a lobby", ...notificationSettings})
-=======
                 router.push(`/lobby/${lobbyId}`)
->>>>>>> 08abefae
         }
     })
 })
