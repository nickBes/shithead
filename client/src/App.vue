--- conflicted
+++ resolved
@@ -7,12 +7,12 @@
 
 onMounted(() => {
     // connect when mounted
-<<<<<<< HEAD
     states.gameSocket = new Socket('ws://localhost:7522', (socket) => {
         // will recieve the user's id and set it in the global state
         socket.messageHandlers.set("getClientId", (message, sk) => {
-            if (isMatching({clientId: P.any}, message)) {
-                states.id = message.clientId
+            if (isMatching({handshake: P.any}, message)) {
+                states.id = message.handshake.id
+                states.name = message.handshake.username
                 sk.messageHandlers.delete("getClientId")
             }
         })
@@ -22,16 +22,6 @@
             if (isMatching({error: P.any}, message)) {
                     states.lastMessage.value = message.error
             }
-=======
-    states.gameSocket = new Socket('ws://localhost:7522', (sk) => {
-        sk.setOnMessage((message) => {
-            match(message)
-                .with({handshake: P.any}, msg => {
-                    states.id = msg.handshake.id
-                    states.name = msg.handshake.username
-                })
-                .run()
->>>>>>> 067a65b0
         })
     })
 })
